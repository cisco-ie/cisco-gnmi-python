"""Copyright 2019 Cisco Systems
All rights reserved.

Redistribution and use in source and binary forms, with or without
modification, are permitted provided that the following conditions are
met:

 * Redistributions of source code must retain the above copyright
 notice, this list of conditions and the following disclaimer.

The contents of this file are licensed under the Apache License, Version 2.0
(the "License"); you may not use this file except in compliance with the
License. You may obtain a copy of the License at

http://www.apache.org/licenses/LICENSE-2.0

Unless required by applicable law or agreed to in writing, software
distributed under the License is distributed on an "AS IS" BASIS, WITHOUT
WARRANTIES OR CONDITIONS OF ANY KIND, either express or implied. See the
License for the specific language governing permissions and limitations under
the License.
"""

"""Python gNMI wrapper to ease usage of gNMI."""

import logging
from xml.etree.ElementPath import xpath_tokenizer_re
from six import string_types

from . import proto
from . import util


LOGGER = logging.getLogger(__name__)
logger = LOGGER


class Client(object):
    """gNMI gRPC wrapper client to ease usage of gNMI.

    Returns relatively raw response data. Response data may be accessed according
    to the gNMI specification.

    Methods
    -------
    capabilities()
        Retrieve meta information about version, supported models, etc.
    get(...)
        Get a snapshot of config, state, operational, or all forms of data.
    set(...)
        Update, replace, or delete configuration.
    subscribe(...)
        Stream snapshots of data from the device.

    Examples
    --------
    >>> import grpc
    >>> from cisco_gnmi import Client
    >>> from cisco_gnmi.auth import CiscoAuthPlugin
    >>> channel = grpc.secure_channel(
    ...     '127.0.0.1:9339',
    ...     grpc.composite_channel_credentials(
    ...         grpc.ssl_channel_credentials(),
    ...         grpc.metadata_call_credentials(
    ...             CiscoAuthPlugin(
    ...                  'admin',
    ...                  'its_a_secret'
    ...             )
    ...         )
    ...     )
    ... )
    >>> client = Client(channel)
    >>> capabilities = client.capabilities()
    >>> print(capabilities)
    """

    """Defining property due to gRPC timeout being based on a C long type.
    Should really define this based on architecture.
    32-bit C long max value. "Infinity".
    """
    _C_MAX_LONG = 2147483647

    # gNMI uses nanoseconds, baseline to seconds
    _NS_IN_S = int(1e9)

    def __init__(self, grpc_channel, timeout=_C_MAX_LONG, default_call_metadata=None):
        """gNMI initialization wrapper which simply wraps some aspects of the gNMI stub.

        Parameters
        ----------
        grpc_channel : grpc.Channel
            The gRPC channel to initialize the gNMI stub with.
            Use ClientBuilder if unfamiliar with gRPC.
        timeout : uint
            Timeout for gRPC functionality.
        default_call_metadata : list
            Metadata to be sent with each gRPC call.
        """
        self.service = proto.gnmi_pb2_grpc.gNMIStub(grpc_channel)
        self.default_call_metadata = default_call_metadata
        self._channel = grpc_channel

    def capabilities(self):
        """Capabilities allows the client to retrieve the set of capabilities that
        is supported by the target. This allows the target to validate the
        service version that is implemented and retrieve the set of models that
        the target supports. The models can then be specified in subsequent RPCs
        to restrict the set of data that is utilized.
        Reference: gNMI Specification Section 3.2

        Returns
        -------
        proto.gnmi_pb2.CapabilityResponse
        """
        message = proto.gnmi_pb2.CapabilityRequest()
        LOGGER.debug(str(message))
        response = self.service.Capabilities(
            message, metadata=self.default_call_metadata
        )
        return response

    def get(
        self,
        paths,
        prefix=None,
        data_type="ALL",
        encoding="JSON_IETF",
        use_models=None,
        extension=None,
    ):
        """A snapshot of the requested data that exists on the target.

        Parameters
        ----------
        paths : iterable of proto.gnmi_pb2.Path
            An iterable of Paths to request data of.
        prefix : proto.gnmi_pb2.Path, optional
            A path to prefix all Paths in paths
        data_type : proto.gnmi_pb2.GetRequest.DataType, optional
            A member of the GetRequest.DataType enum to specify what datastore to target
            [ALL, CONFIG, STATE, OPERATIONAL]
        encoding : proto.gnmi_pb2.Encoding, optional
            A member of the proto.gnmi_pb2.Encoding enum specifying desired encoding of returned data
            [JSON, BYTES, PROTO, ASCII, JSON_IETF]
        use_models : iterable of proto.gnmi_pb2.ModelData, optional
        extension : iterable of proto.gnmi_ext.Extension, optional

        Returns
        -------
        proto.gnmi_pb2.GetResponse
        """
        data_type = util.validate_proto_enum(
            "data_type",
            data_type,
            "GetRequest.DataType",
            proto.gnmi_pb2.GetRequest.DataType,
        )
        encoding = util.validate_proto_enum(
            "encoding", encoding, "Encoding", proto.gnmi_pb2.Encoding
        )
        request = proto.gnmi_pb2.GetRequest()
        if not isinstance(paths, (list, set, map)):
            raise Exception("paths must be an iterable containing Path(s)!")
        request.path.extend(paths)
        request.type = data_type
        request.encoding = encoding
        if prefix:
            request.prefix = prefix
        if use_models:
            request.use_models = use_models
        if extension:
            request.extension = extension

        LOGGER.debug(str(request))

        get_response = self.service.Get(request, metadata=self.default_call_metadata)
        return get_response

    def set(
        self, prefix=None, updates=None, replaces=None, deletes=None, extensions=None
    ):
        """Modifications to the configuration of the target.

        Parameters
        ----------
        prefix : proto.gnmi_pb2.Path, optional
            The Path to prefix all other Paths defined within other messages
        updates : iterable of iterable of proto.gnmi_pb2.Update, optional
            The Updates to update configuration with.
        replaces : iterable of proto.gnmi_pb2.Update, optional
            The Updates which replaces other configuration.
            The main difference between replace and update is replace will remove non-referenced nodes.
        deletes : iterable of proto.gnmi_pb2.Path, optional
            The Paths which refers to elements for deletion.
        extensions : iterable of proto.gnmi_ext.Extension, optional

        Returns
        -------
        proto.gnmi_pb2.SetResponse
        """
        request = proto.gnmi_pb2.SetRequest()
        if prefix:
            request.prefix.CopyFrom(prefix)
        test_list = [updates, replaces, deletes]
        if not any(test_list):
            raise Exception("At least update, replace, or delete must be specified!")
        for item in test_list:
            if not item:
                continue
            if not isinstance(item, (list, set)):
                raise Exception("updates, replaces, and deletes must be iterables!")
        if updates:
            request.update.extend(updates)
        if replaces:
            request.replaces.extend(replaces)
        if deletes:
            request.delete.extend(deletes)
        if extensions:
            request.extension.extend(extensions)

        LOGGER.debug(str(request))
<<<<<<< HEAD
        response = self.service.Set(request)
=======

        response = self.service.Set(request, metadata=self.default_call_metadata)
>>>>>>> 227baf76
        return response

    def subscribe(self, request_iter, extensions=None):
        """Subscribe allows a client to request the target to send it values
        of particular paths within the data tree. These values may be streamed
        at a particular cadence (STREAM), sent one off on a long-lived channel
        (POLL), or sent as a one-off retrieval (ONCE).
        Reference: gNMI Specification Section 3.5

        Parameters
        ----------
        request_iter : iterable of proto.gnmi_pb2.SubscriptionList or proto.gnmi_pb2.Poll or proto.gnmi_pb2.AliasList
            The requests to embed as the SubscribeRequest, oneof the above.
            subscribe RPC is a streaming request thus can arbitrarily generate SubscribeRequests into request_iter
            to use the same bi-directional streaming connection if already open.
        extensions : iterable of proto.gnmi_ext.Extension, optional

        Returns
        -------
        generator of SubscriptionResponse
        """

        def validate_request(request):
            subscribe_request = proto.gnmi_pb2.SubscribeRequest()
            if isinstance(request, proto.gnmi_pb2.SubscriptionList):
                subscribe_request.subscribe.CopyFrom(request)
            elif isinstance(request, proto.gnmi_pb2.Poll):
                subscribe_request.poll.CopyFrom(request)
            elif isinstance(request, proto.gnmi_pb2.AliasList):
                subscribe_request.aliases.CopyFrom(request)
            else:
                raise Exception(
                    "request must be a SubscriptionList, Poll, or AliasList!"
                )
            if extensions:
                subscribe_request.extensions.extend(extensions)

            LOGGER.debug(str(subscribe_request))

            return subscribe_request

        response_stream = self.service.Subscribe(
            (validate_request(request) for request in request_iter),
            metadata=self.default_call_metadata,
        )
        return response_stream

    def subscribe_xpaths(
        self,
        xpath_subscriptions,
        request_mode="STREAM",
        sub_mode="SAMPLE",
        encoding="JSON",
        sample_interval=_NS_IN_S * 10,
        suppress_redundant=False,
        heartbeat_interval=None,
        prefix=None
    ):
        """A convenience wrapper of subscribe() which aids in building of SubscriptionRequest
        with request as subscribe SubscriptionList. This method accepts an iterable of simply xpath strings,
        dictionaries with Subscription attributes for more granularity, or already built Subscription
        objects and builds the SubscriptionList. Fields not supplied will be defaulted with the default arguments
        to the method.

        Generates a single SubscribeRequest.

        Parameters
        ----------
        xpath_subscriptions : str or iterable of str, dict, Subscription
            An iterable which is parsed to form the Subscriptions in the SubscriptionList to be passed
            to SubscriptionRequest. Strings are parsed as XPaths and defaulted with the default arguments,
            dictionaries are treated as dicts of args to pass to the Subscribe init, and Subscription is
            treated as simply a pre-made Subscription.
        request_mode : proto.gnmi_pb2.SubscriptionList.Mode, optional
            Indicates whether STREAM to stream from target,
            ONCE to stream once (like a get),
            POLL to respond to POLL.
            [STREAM, ONCE, POLL]
        sub_mode : proto.gnmi_pb2.SubscriptionMode, optional
            The default SubscriptionMode on a per Subscription basis in the SubscriptionList.
            TARGET_DEFINED indicates that the target (like device/destination) should stream
            information however it knows best. This instructs the target to decide between ON_CHANGE
            or SAMPLE - e.g. the device gNMI server may understand that we only need RIB updates
            as an ON_CHANGE basis as opposed to SAMPLE, and we don't have to explicitly state our
            desired behavior.
            ON_CHANGE only streams updates when changes occur.
            SAMPLE will stream the subscription at a regular cadence/interval.
            [TARGET_DEFINED, ON_CHANGE, SAMPLE]
        encoding : proto.gnmi_pb2.Encoding, optional
            A member of the proto.gnmi_pb2.Encoding enum specifying desired encoding of returned data
            [JSON, BYTES, PROTO, ASCII, JSON_IETF]
        sample_interval : int, optional
            Default nanoseconds for SAMPLE to occur.
            Defaults to 10 seconds.
        suppress_redundant : bool, optional
            Indicates whether values that have not changed should be sent in a SAMPLE subscription.
        heartbeat_interval : int, optional
            Specifies the maximum allowable silent period in nanoseconds when
            suppress_redundant is in use. The target should send a value at least once
            in the period specified. Also applies in ON_CHANGE.

        Returns
        -------
        subscribe()
        """
        subscription_list = proto.gnmi_pb2.SubscriptionList()
        subscription_list.mode = util.validate_proto_enum(
            "mode",
            request_mode,
            "SubscriptionList.Mode",
            proto.gnmi_pb2.SubscriptionList.Mode,
        )
        subscription_list.encoding = util.validate_proto_enum(
            "encoding", encoding, "Encoding", proto.gnmi_pb2.Encoding
        )
        if prefix:
            subscription_list.prefix.CopyFrom(prefix)
        if isinstance(
            xpath_subscriptions, (string_types, dict, proto.gnmi_pb2.Subscription)
        ):
            xpath_subscriptions = [xpath_subscriptions]
        subscriptions = []
        for xpath_subscription in xpath_subscriptions:
            subscription = None
            if isinstance(xpath_subscription, proto.gnmi_pb2.Subscription):
                subscription = xpath_subscription
            elif isinstance(xpath_subscription, string_types):
                subscription = proto.gnmi_pb2.Subscription()
                subscription.path.CopyFrom(
                    self.parse_xpath_to_gnmi_path(xpath_subscription)
                )
                subscription.mode = util.validate_proto_enum(
                    "sub_mode",
                    sub_mode,
                    "SubscriptionMode",
                    proto.gnmi_pb2.SubscriptionMode,
                )
                if sub_mode == "SAMPLE":
                    subscription.sample_interval = sample_interval
            elif isinstance(xpath_subscription, dict):
                subscription_dict = {}
                if "path" not in xpath_subscription.keys():
                    raise Exception("path must be specified in dict!")
                if isinstance(xpath_subscription["path"], proto.gnmi_pb2.Path):
                    subscription_dict["path"] = xpath_subscription["path"]
                elif isinstance(xpath_subscription["path"], string_types):
                    subscription_dict["path"] = self.parse_xpath_to_gnmi_path(
                        xpath_subscription["path"]
                    )
                else:
                    raise Exception("path must be string or Path proto!")
                sub_mode_name = (
                    sub_mode
                    if "mode" not in xpath_subscription.keys()
                    else xpath_subscription["mode"]
                )
                subscription_dict["mode"] = util.validate_proto_enum(
                    "sub_mode",
                    sub_mode,
                    "SubscriptionMode",
                    proto.gnmi_pb2.SubscriptionMode,
                )
                if sub_mode_name == "SAMPLE":
                    subscription_dict["sample_interval"] = (
                        sample_interval
                        if "sample_interval" not in xpath_subscription.keys()
                        else xpath_subscription["sample_interval"]
                    )
                    if "suppress_redundant" in xpath_subscription.keys():
                        subscription_dict["suppress_redundant"] = xpath_subscription[
                            "suppress_redundant"
                        ]
                if sub_mode_name != "TARGET_DEFINED":
                    if "heartbeat_interval" in xpath_subscription.keys():
                        subscription_dict["heartbeat_interval"] = xpath_subscription[
                            "heartbeat_interval"
                        ]
                subscription = proto.gnmi_pb2.Subscription(**subscription_dict)
            else:
                raise Exception("path must be string, dict, or Subscription proto!")
            subscriptions.append(subscription)
        subscription_list.subscription.extend(subscriptions)
        return self.subscribe([subscription_list])

    def parse_xpath_to_gnmi_path(self, xpath, origin=None):
        """Parses an XPath to proto.gnmi_pb2.Path.
        This function should be overridden by any child classes for origin logic.

        Effectively wraps the std XML XPath tokenizer and traverses
        the identified groups. Parsing robustness needs to be validated.
        Probably best to formalize as a state machine sometime.
        TODO: Formalize tokenizer traversal via state machine.
        """
        if not isinstance(xpath, string_types):
            raise Exception("xpath must be a string!")
        path = proto.gnmi_pb2.Path()
        if origin:
            if not isinstance(origin, string_types):
                raise Exception("origin must be a string!")
            path.origin = origin
        curr_elem = proto.gnmi_pb2.PathElem()
        in_filter = False
        just_filtered = False
        curr_key = None
        # TODO: Lazy
        xpath = xpath.strip("/")
        xpath_elements = xpath_tokenizer_re.findall(xpath)
        path_elems = []
        for index, element in enumerate(xpath_elements):
            # stripped initial /, so this indicates a completed element
            if element[0] == "/":
                if not curr_elem.name:
                    raise Exception(
                        "Current PathElem has no name yet is trying to be pushed to path! Invalid XPath?"
                    )
                path_elems.append(curr_elem)
                curr_elem = proto.gnmi_pb2.PathElem()
                continue
            # We are entering a filter
            elif element[0] == "[":
                in_filter = True
                continue
            # We are exiting a filter
            elif element[0] == "]":
                in_filter = False
                continue
            # If we're not in a filter then we're a PathElem name
            elif not in_filter:
                curr_elem.name = element[1]
            # Skip blank spaces
            elif not any([element[0], element[1]]):
                continue
            # If we're in the filter and just completed a filter expr,
            # "and" as a junction should just be ignored.
            elif in_filter and just_filtered and element[1] == "and":
                just_filtered = False
                continue
            # Otherwise we're in a filter and this term is a key name
            elif curr_key is None:
                curr_key = element[1]
                continue
            # Otherwise we're an operator or the key value
            elif curr_key is not None:
                # I think = is the only possible thing to support with PathElem syntax as is
                if element[0] in [">", "<"]:
                    raise Exception("Only = supported as filter operand!")
                if element[0] == "=":
                    continue
                else:
                    # We have a full key here, put it in the map
                    if curr_key in curr_elem.key.keys():
                        raise Exception("Key already in key map!")
                    curr_elem.key[curr_key] = element[0].strip("'\"")
                    curr_key = None
                    just_filtered = True
        # Keys/filters in general should be totally cleaned up at this point.
        if curr_key:
            raise Exception("Hanging key filter! Incomplete XPath?")
        # If we have a dangling element that hasn't been completed due to no
        # / element then let's just append the final element.
        if curr_elem:
            path_elems.append(curr_elem)
            curr_elem = None
        if any([curr_elem, curr_key, in_filter]):
            raise Exception("Unfinished elements in XPath parsing!")
        path.elem.extend(path_elems)
        return path<|MERGE_RESOLUTION|>--- conflicted
+++ resolved
@@ -219,12 +219,8 @@
             request.extension.extend(extensions)
 
         LOGGER.debug(str(request))
-<<<<<<< HEAD
-        response = self.service.Set(request)
-=======
 
         response = self.service.Set(request, metadata=self.default_call_metadata)
->>>>>>> 227baf76
         return response
 
     def subscribe(self, request_iter, extensions=None):
