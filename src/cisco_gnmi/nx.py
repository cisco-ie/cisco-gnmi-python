--- conflicted
+++ resolved
@@ -305,10 +305,5 @@
                 # Remove the module
                 xpath = xpath.split(":", 1)[1]
             else:
-<<<<<<< HEAD
-                origin = "DME"
-        return super(NXClient, cls).parse_xpath_to_gnmi_path(xpath, origin)
-=======
                 origin = "openconfig"
-        return super(NXClient, self).parse_xpath_to_gnmi_path(xpath, origin)
->>>>>>> fa89ea8a
+        return super(NXClient, self).parse_xpath_to_gnmi_path(xpath, origin)